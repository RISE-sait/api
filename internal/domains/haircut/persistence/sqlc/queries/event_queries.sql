-- name: CreateHaircutEvent :one
INSERT INTO haircut.events (begin_date_time, end_date_time, barber_id, customer_id, service_type_id)
VALUES ($1, $2, $3, $4, $5)
<<<<<<< HEAD
RETURNING *;
=======
RETURNING *,
    (SELECT first_name || ' ' || last_name FROM users.users WHERE id = customer_id)::varchar as customer_name,
    (SELECT first_name || ' ' || last_name FROM users.users WHERE id = barber_id)::varchar as barber_name;
>>>>>>> df0da2b4

-- name: GetHaircutEvents :many
SELECT e.*,
       (barbers.first_name || ' ' || barbers.last_name)::text     as barber_name,
       (customers.first_name || ' ' || customers.last_name)::text as customer_name
FROM haircut.events e
         JOIN users.users barbers
              ON barbers.id = e.barber_id
         JOIN users.users customers
              ON customers.id = e.customer_id
WHERE
    (barber_id = sqlc.narg('barber_id') OR sqlc.narg('barber_id') IS NULL) -- Filter by barber_id
  AND (customer_id = sqlc.narg('customer_id') OR sqlc.narg('customer_id') IS NULL)
  AND (sqlc.narg('before') >= begin_date_time OR sqlc.narg('before') IS NULL) -- within boundary
  AND (sqlc.narg('after') <= end_date_time OR sqlc.narg('after') IS NULL);


-- name: GetEventById :one
SELECT *,
       (barbers.first_name || ' ' || barbers.last_name)::text     as barber_name,
       (customers.first_name || ' ' || customers.last_name)::text as customer_name
FROM haircut.events e
         JOIN users.users barbers
              ON barbers.id = barber_id

         JOIN users.users customers
              ON customers.id = customer_id
WHERE e.id = $1;

-- name: UpdateEvent :one
UPDATE haircut.events
SET
    begin_date_time = $1,
    end_date_time = $2,
    barber_id = $3,
    customer_id = $4,
    updated_at  = current_timestamp
WHERE id = $5
RETURNING *;

-- name: DeleteEvent :execrows
DELETE
FROM haircut.events
WHERE id = $1;<|MERGE_RESOLUTION|>--- conflicted
+++ resolved
@@ -1,13 +1,9 @@
 -- name: CreateHaircutEvent :one
 INSERT INTO haircut.events (begin_date_time, end_date_time, barber_id, customer_id, service_type_id)
 VALUES ($1, $2, $3, $4, $5)
-<<<<<<< HEAD
-RETURNING *;
-=======
 RETURNING *,
     (SELECT first_name || ' ' || last_name FROM users.users WHERE id = customer_id)::varchar as customer_name,
     (SELECT first_name || ' ' || last_name FROM users.users WHERE id = barber_id)::varchar as barber_name;
->>>>>>> df0da2b4
 
 -- name: GetHaircutEvents :many
 SELECT e.*,
