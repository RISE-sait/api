--- conflicted
+++ resolved
@@ -55,36 +55,6 @@
 			break
 		}
 	}
-<<<<<<< HEAD
-
-	if dbParams.ServiceTypeID == uuid.Nil {
-
-		for i, service := range availableServices {
-			serviceNames[i] = service.HaircutName
-		}
-
-		// join the slice into a string not using values.JoinString
-		return response, errLib.New(
-			fmt.Sprintf("Service '%s' not found. Available services: %s",
-				eventDetails.ServiceName,
-				strings.Join(serviceNames, ", ")),
-			http.StatusBadRequest)
-	}
-
-	eventDb, dbErr := r.Queries.CreateHaircutEvent(ctx, dbParams)
-
-	if dbErr != nil {
-
-		var pqErr *pq.Error
-		if errors.As(dbErr, &pqErr) {
-
-			constraintErrors := map[string]string{
-				"fk_barber":              "Barber with the associated ID doesn't exist",
-				"fk_customer":            "Customer with the associated ID doesn't exist",
-				"fk_service_type":        "Service with the associated ID doesn't exist",
-				"check_end_time":         "end_time must be after start_time",
-				"unique_barber_schedule": "An event at this schedule overlaps with an existing event. Please choose a different schedule.",
-=======
 
 	if dbParams.ServiceTypeID == uuid.Nil {
 
@@ -131,7 +101,6 @@
 					Message: "An event at this schedule overlaps with an existing event",
 					Status:  http.StatusConflict,
 				},
->>>>>>> a508202f
 			}
 
 			if errInfo, found := constraintErrors[pqErr.Constraint]; found {
