--- conflicted
+++ resolved
@@ -47,7 +47,7 @@
 
 	roleExists := false
 
-	dbStaffRoles, err := s.StaffRepository.GetStaffRolesTx(ctx)
+	dbStaffRoles, err := s.StaffRepository.GetStaffRoles(ctx)
 	var staffRoles []string
 
 	if err != nil {
@@ -70,7 +70,6 @@
 		return err
 	}
 
-<<<<<<< HEAD
 	return nil
 }
 
@@ -83,7 +82,5 @@
 		return err
 	}
 
-=======
->>>>>>> bfeffda8
 	return nil
 }